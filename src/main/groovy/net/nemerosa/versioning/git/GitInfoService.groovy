--- conflicted
+++ resolved
@@ -170,11 +170,7 @@
                 .findAll { (it.name =~ tagPattern).find() }
                 .sort{ a,b ->
         // ... sort by desc commit time
-<<<<<<< HEAD
-                .sort { -it.commit.dateTime.toEpochSecond() }
-=======
-                    b.commit.time <=> a.commit.time ?:
->>>>>>> 67a3b61b
+                    b.commit.dateTime.toEpochSecond() <=> a.commit.dateTime.toEpochSecond() ?:
         // ... (#36) commit time is not enough. We have also to consider the case where several pattern compliant tags
         // ...       are on the same commit, and we must sort them by desc version
                     TagSupport.tagOrder(tagPattern, b.name) <=> TagSupport.tagOrder(tagPattern, a.name)
