--- conflicted
+++ resolved
@@ -22,21 +22,8 @@
         if (info == VersionInfo.NONE) {
             println "[version] No version can be computed from the SCM."
         } else {
-<<<<<<< HEAD
-            println "[version] scm        = ${info.scm}"
-            println "[version] URL        = ${info.url}"
-            println "[version] branch     = ${info.branch}"
-            println "[version] branchType = ${info.branchType}"
-            println "[version] branchId   = ${info.branchId}"
-            println "[version] commit     = ${info.commit}"
-            println "[version] full       = ${info.full}"
-            println "[version] base       = ${info.base}"
-            println "[version] build      = ${info.build}"
-            println "[version] display    = ${info.display}"
-            println "[version] tag        = ${info.tag ?: ''}"
-            println "[version] dirty      = ${info.dirty}"
-=======
             println "[version] scm         = ${info.scm}"
+            println "[version] URL         = ${info.url}"
             println "[version] branch      = ${info.branch}"
             println "[version] branchType  = ${info.branchType}"
             println "[version] branchId    = ${info.branchId}"
@@ -54,7 +41,6 @@
             println "[version] minor       = ${info.versionNumber.minor}"
             println "[version] patch       = ${info.versionNumber.patch}"
             println "[version] qualifier   = ${info.versionNumber.qualifier}"
->>>>>>> 4796b7dd
         }
     }
 
