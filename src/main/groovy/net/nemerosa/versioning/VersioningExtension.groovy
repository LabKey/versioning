--- conflicted
+++ resolved
@@ -49,7 +49,7 @@
     /**
      * Version SCM - git by default
      */
-    String scm = ''
+    String scm = 'git'
 
     /**
      * Allow setting the root git repo directory for non conventional git/gradle setups.
@@ -262,9 +262,6 @@
      */
     VersionInfo computeInfo() {
 
-        if (!scm) {
-            scm = resolveSCM(project)
-        }
         // Gets the SCM info service
         SCMInfoService scmInfoService = getSCMInfoService(scm)
         // Gets the version source
@@ -316,11 +313,7 @@
                 throw new DirtyException()
             } else {
                 if (!noWarningOnDirty) {
-<<<<<<< HEAD
-                    project.logger.info("${project.path} the working copy has unstaged or uncommitted changes.");
-=======
                     project.getLogger().warn("[versioning] WARNING - the working copy has unstaged or uncommitted changes.")
->>>>>>> 4796b7dd
                 }
                 versionDisplay = dirty(versionDisplay)
                 versionFull = dirty(versionFull)
@@ -403,8 +396,4 @@
             throw new GradleException("Unknown SCM info service: ${type}")
         }
     }
-
-    private static String resolveSCM(Project project) {
-        return project.file('.git').exists() ? 'git' : 'svn'
-    }
 }